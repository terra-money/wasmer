--- conflicted
+++ resolved
@@ -14,12 +14,8 @@
 anyhow = "1.0"
 wasmer = { path = "../../../lib/api", version = "2.0.0", default-features = false, features = ["experimental-reference-types-extern-ref"] }
 wasmer-wasi = { path = "../../../lib/wasi", version = "2.0.0" }
-<<<<<<< HEAD
-wast = "35.0"
-=======
 wast = "37.0"
 serde = "1"
->>>>>>> 81c090c6
 tempfile = "3"
 thiserror = "1.0"
 
