--- conflicted
+++ resolved
@@ -2,15 +2,12 @@
 
 ## **[Unreleased]**
 
-<<<<<<< HEAD
 - [#1006](https://github.com/wasmerio/wasmer/pull/1006) Fix minor panic issue when `wasmer::compile_with` called with llvm backend
-=======
 - [#1009](https://github.com/wasmerio/wasmer/pull/1009) Enable LLVM verifier for all tests, add new llvm-backend-tests crate.
 
 ## 0.11.0 - 2019-11-22
 
 - [#713](https://github.com/wasmerio/wasmer/pull/713) Add AArch64 support for singlepass.
->>>>>>> 5c1c786e
 - [#995](https://github.com/wasmerio/wasmer/pull/995) Detect when a global is read without being initialized (emit a proper error instead of panicking)
 - [#996](https://github.com/wasmerio/wasmer/pull/997) Refactored spectests, emtests and wasitests to use default compiler logic
 - [#992](https://github.com/wasmerio/wasmer/pull/992) Updates WAPM version to 0.4.1, fix arguments issue introduced in #990
